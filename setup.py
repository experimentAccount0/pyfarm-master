--- conflicted
+++ resolved
@@ -84,20 +84,12 @@
             join("pyfarm", "master", "static"),
             join("pyfarm", "master", "templates")
         ),
-<<<<<<< HEAD
-        "pyfarm-models": get_package_data(
-            join("pyfarm", "models", "core"),
-            join("pyfarm", "models", "etc")
-        ),
-        "pyfarm-scheduler": get_package_data(
-=======
         "pyfarm.models": get_package_data(
             join("pyfarm", "models"),
             join("pyfarm", "models", "etc")
         ),
         "pyfarm.scheduler": get_package_data(
             join("pyfarm", "scheduler"),
->>>>>>> f06ff9c6
             join("pyfarm", "scheduler", "etc")
         )
     },
