# No shebang line, this module is meant to be imported
#
# Copyright 2013 Oliver Palmer
# Copyright 2014 Ambient Entertainment GmbH & Co. KG
#
# Licensed under the Apache License, Version 2.0 (the "License");
# you may not use this file except in compliance with the License.
# You may obtain a copy of the License at
#
#    http://www.apache.org/licenses/LICENSE-2.0
#
# Unless required by applicable law or agreed to in writing, software
# distributed under the License is distributed on an "AS IS" BASIS,
# WITHOUT WARRANTIES OR CONDITIONS OF ANY KIND, either express or implied.
# See the License for the specific language governing permissions and
# limitations under the License.

"""
Jobs
----

This module defines an API for managing and querying jobs
"""

from decimal import Decimal
from json import loads

try:
    from httplib import (
        OK, BAD_REQUEST, NOT_FOUND, INTERNAL_SERVER_ERROR, CREATED, NO_CONTENT)
except ImportError:  # pragma: no cover
    from http.client import (
        OK, BAD_REQUEST, NOT_FOUND, INTERNAL_SERVER_ERROR, CREATED, NO_CONTENT)

from flask.views import MethodView
from flask import g, request

from sqlalchemy.sql import func, or_, and_

from pyfarm.core.logger import getLogger
from pyfarm.core.enums import STRING_TYPES, NUMERIC_TYPES
from pyfarm.scheduler.tasks import (
    assign_tasks, send_job_completion_mail, delete_job)
from pyfarm.models.core.cfg import MAX_JOBTYPE_LENGTH, MAX_USERNAME_LENGTH
from pyfarm.models.jobtype import JobType, JobTypeVersion
from pyfarm.models.task import Task
from pyfarm.models.user import User
from pyfarm.models.job import Job
from pyfarm.models.software import (
    Software, SoftwareVersion, JobSoftwareRequirement)
from pyfarm.models.tag import Tag
from pyfarm.master.application import db
from pyfarm.master.utility import jsonify, validate_with_model

RANGE_TYPES = NUMERIC_TYPES[:-1] + (Decimal, )

logger = getLogger("api.jobs")

# Load model mappings once per process
TASK_MODEL_MAPPINGS = Task.types().mappings


class ObjectNotFound(Exception):
    pass


def parse_requirements(requirements):
    """
    Takes a list dicts specifying a software and optional min- and max-versions
    and returns a list of :class:`JobRequirement` objects.

    Raises TypeError if the input was not as expected or ObjectNotFound if a
    referenced software of or version was not found.

    :param list requirements:
        A list of of dicts specifying a software and optionally min_version
        and/or max_version.

    :raises TypeError:
        Raised if ``requirements`` is not a list or if an entry in
        ``requirements`` is not a dictionary.

    :raises ValueError:
        Raised if there's a problem with the content of at least one of the
        requirement dictionaries.

    :raises ObjectNotFound:
        Raised if the referenced software or version was not found
    """
    if not isinstance(requirements, list):
        raise TypeError("software_requirements must be a list")

    out = []
    for entry in requirements:
        if not isinstance(entry, dict):
            raise TypeError("Every software_requirement must be a dict")

        requirement = JobSoftwareRequirement()
        software_name = entry.pop("software", None)
        if software_name is None:
            raise ValueError("Software requirement does not specify a software.")
        software = Software.query.filter_by(software=software_name).first()
        if not software:
            raise ObjectNotFound("Software %s not found" % software_name)
        requirement.software = software

        min_version_str = entry.pop("min_version", None)
        if min_version_str is not None:
            min_version = SoftwareVersion.query.filter(
                SoftwareVersion.software == software,
                SoftwareVersion.version == min_version_str).first()
            if not min_version:
                raise ObjectNotFound("Version %s of software %s not found" %
                                        (software_name, min_version_str))
            requirement.min_version = min_version

        max_version_str = entry.pop("max_version", None)
        if max_version_str is not None:
            max_version = SoftwareVersion.query.filter(
                SoftwareVersion.software == software,
                SoftwareVersion.version == max_version_str).first()
            if not max_version:
                raise ObjectNotFound("Version %s of software %s not found" %
                                     (software_name, max_version_str))
            requirement.max_version = max_version

        if entry:
            raise ValueError("Unexpected keys in software requirement: %r" %
                            entry.keys())

        out.append(requirement)
    return out


def schema():
    """
    Returns the basic schema of :class:`.Job`

    .. http:get:: /api/v1/jobs/schema HTTP/1.1

        **Request**

        .. sourcecode:: http

            GET /api/v1/jobs/schema HTTP/1.1
            Accept: application/json

        **Response**

        .. sourcecode:: http

            HTTP/1.1 200 OK
            Content-Type: application/json

            {
                "batch": "INTEGER",
                "by": "NUMERIC(10, 4)",
                "cpus": "INTEGER",
                "data": "JSONDict",
                "end": "NUMERIC(10,4)",
                "environ": "JSONDict",
                "hidden": "BOOLEAN",
                "id": "INTEGER",
                "jobtype": "VARCHAR(64)",
                "jobtype_version": "INTEGER",
                "notes": "TEXT",
                "priority": "INTEGER",
                "project_id": "INTEGER",
                "ram": "INTEGER",
                "ram_max": "INTEGER",
                "ram_warning": "INTEGER",
                "requeue": "INTEGER",
                "start": "NUMERIC(10,4)",
                "state": "WorkStateEnum",
                "time_finished": "DATETIME",
                "time_started": "DATETIME",
                "time_submitted": "DATETIME",
                "title": "VARCHAR(255)",
                "user": "VARCHAR(255)"
            }

    :statuscode 200: no error
    """
    schema_dict = Job.to_schema()

    # These three columns are not part of the actual database model, but will be
    # dynamically computed by the api
    schema_dict["start"] = "NUMERIC(10,4)"
    schema_dict["end"] = "NUMERIC(10,4)"
    schema_dict["user"] = "VARCHAR(%s)" % MAX_USERNAME_LENGTH

    # In the database, we are storing the jobtype_version_id, but over the wire,
    # we are using the jobtype's name plus version to identify it
    del schema_dict["jobtype_version_id"]
    # Same for user_id
    del schema_dict["user_id"]
    schema_dict["jobtype"] = "VARCHAR(%s)" % MAX_JOBTYPE_LENGTH
    schema_dict["jobtype_version"] = "INTEGER"
    return jsonify(schema_dict), OK


class JobIndexAPI(MethodView):
    @validate_with_model(Job,
                         type_checks={"by": lambda x: isinstance(
                             x, RANGE_TYPES)},
                         ignore=["start", "end", "jobtype", "jobtype_version",
                                 "user"],
                         disallow=["jobtype_version_id", "time_submitted",
                                   "time_started", "time_finished"])
    def post(self):
        """
        A ``POST`` to this endpoint will submit a new job.

        .. http:post:: /api/v1/jobs/ HTTP/1.1

            **Request**

            .. sourcecode:: http

                POST /api/v1/jobs/ HTTP/1.1
                Accept: application/json

                {
                    "end": 2.0,
                    "title": "Test Job 2",
                    "jobtype": "TestJobType",
                    "data": {
                        "foo": "bar"
                    },
                    "software_requirements": [
                        {
                        "software": "blender"
                        }
                    ],
                    "start": 1.0
                }

            **Response**

            .. sourcecode:: http

                HTTP/1.1 201 CREATED
                Content-Type: application/json

                {
                    "time_finished": null,
                    "time_started": null,
                    "end": 2.0,
                    "time_submitted": "2014-03-06T15:40:58.335259",
                    "jobtype_version": 1,
                    "jobtype": "TestJobType",
                    "start": 1.0,
                    "priority": 0,
                    "state": "queued",
                    "parents": [],
                    "hidden": false,
                    "project_id": null,
                    "ram_warning": null,
                    "title": "Test Job 2",
                    "tags": [],
                    "user": null,
                    "by": 1.0,
                    "data": {
                        "foo": "bar"
                    },
                    "ram_max": null,
                    "notes": "",
                    "batch": 1,
                    "project": null,
                    "environ": null,
                    "requeue": 3,
                    "software_requirements": [
                        {
                            "min_version": null,
                            "max_version": null,
                            "max_version_id": null,
                            "software_id": 1,
                            "min_version_id": null,
                            "software": "blender"
                        }
                    ],
                    "id": 2,
                    "ram": 32,
                    "cpus": 1,
                    "children": []
                }

        :statuscode 201: a new job item was created
        :statuscode 400: there was something wrong with the request (such as
                            invalid columns being included)
        :statuscode 404: a referenced object, like a software or software
                            version, does not exist
        :statuscode 409: a conflicting job already exists
        """
        if "jobtype" not in g.json:
            return jsonify(error="No jobtype specified"), BAD_REQUEST
        if not isinstance(g.json["jobtype"], STRING_TYPES):
            return jsonify(error="jobtype must be of type string"), BAD_REQUEST

        q = JobTypeVersion.query.filter(
                JobTypeVersion.jobtype.has(JobType.name == g.json["jobtype"]))
        del g.json["jobtype"]
        if "jobtype_version" in g.json:
            if not isinstance(g.json["jobtype_version"], int):
                return (jsonify(error="jobtype_version must be of type int"),
                        BAD_REQUEST)
            q = q.filter(JobTypeVersion.version == g.json["jobtype_version"])
            del g.json["jobtype_version"]
        jobtype_version = q.order_by("version desc").first()

        if not jobtype_version:
            return jsonify("Jobtype or version not found"), NOT_FOUND

        software_requirements = []
        if "software_requirements" in g.json:
            try:
                software_requirements = parse_requirements(
                    g.json["software_requirements"])
            except (TypeError, ValueError) as e:
                return jsonify(error=e.args), BAD_REQUEST
            except ObjectNotFound as e:
                return jsonify(error=e.args), NOT_FOUND
            del g.json["software_requirements"]

        parents = []
        if "parents" in g.json:
            for parent_job_data in g.json["parents"]:
                parent_job = Job.query.filter_by(
                    id=parent_job_data["id"]).first()
                if not parent_job:
                    return (jsonify("Parent job %s not found" %
                                    parent_job_data["id"] ), NOT_FOUND)
                parents.append(parent_job)
            del g.json["parents"]

        notified_usernames = g.json.pop("notified_users", None)
        notified_users = []
        if notified_usernames:
            for entry in notified_usernames:
                user = User.query.filter_by(username=entry["username"]).first()
                if not user:
                    return (jsonify(
                                error="User %s not found" % entry["username"]),
                            NOT_FOUND)
                notified_users.append(user)

        tag_names = g.json.pop("tags", None)
        tags = []
        if tag_names:
            for tag_name in tag_names:
                tag = Tag.query.filter_by(tag=tag_name).first()
                if not tag:
                    tag = Tag(tag=tag_name)
                tags.append(tag)

        user = None
        username = g.json.pop("user", None)
        if username:
            user = User.query.filter_by(username=username).first()
            if not user:
                return (jsonify(
                    error="User %s not found" % username), NOT_FOUND)

        g.json.pop("start", None)
        g.json.pop("end", None)
        job = Job(**g.json)
        job.jobtype_version = jobtype_version
        job.software_requirements = software_requirements
        job.notified_users = notified_users
<<<<<<< HEAD
        job.parents = parents
=======
        job.tags = tags
>>>>>>> d1bd8aee
        job.user = user

        custom_json = loads(request.data.decode(), parse_float=Decimal)
        if "end" in custom_json and "start" not in custom_json:
            return (jsonify(error="`end` is specified while `start` is not"),
                    BAD_REQUEST)
        start = custom_json.get("start", Decimal("1.0"))
        end = custom_json.get("end", start)
        if (not isinstance(start, RANGE_TYPES) or
            not isinstance(end, RANGE_TYPES)):
            return (jsonify(error="`start` and `end` need to be of type decimal "
                                    "or int"), BAD_REQUEST)

        if not end >= start:
            return (jsonify(error="`end` must be larger than or equal to start"),
                    BAD_REQUEST)

        by = custom_json.pop("by", Decimal("1.0"))
        if not isinstance(by, RANGE_TYPES):
            return (jsonify(error="`by` needs to be of type decimal or int"),
                    BAD_REQUEST)
        job.by = by

        current_frame = start
        while current_frame <= end:
            task = Task()
            task.job = job
            task.frame = current_frame
            task.priority = job.priority
            db.session.add(task)
            current_frame += by

        db.session.add(job)
        db.session.add_all(software_requirements)
        db.session.commit()
        job_data = job.to_dict(unpack_relationships=["tags",
                                                     "data",
                                                     "software_requirements",
                                                     "parents",
                                                     "children",
                                                     "notified_users"])
        job_data["start"] = start
        job_data["end"] = min(current_frame, end)
        del job_data["jobtype_version_id"]
        job_data["jobtype"] = job.jobtype_version.jobtype.name
        job_data["jobtype_version"] = job.jobtype_version.version
        job_data["user"] = job.user.username if job.user else None
        del job_data["user_id"]
        if job.state is None:
            num_assigned_tasks = Task.query.filter(Task.job == job,
                                                   Task.agent != None).count()
            if num_assigned_tasks > 0:
                job_data["state"] = "running"
            else:
                job_data["state"] = "queued"

        logger.info("Created new job %r", job_data)
        assign_tasks.delay()

        return jsonify(job_data), CREATED

    def get(self):
        """
        A ``GET`` to this endpoint will return a list of all jobs.

        .. http:get:: /api/v1/jobs/ HTTP/1.1

            **Request**

            .. sourcecode:: http

                GET /api/v1/jobs/ HTTP/1.1
                Accept: application/json

            **Response**

            .. sourcecode:: http

                HTTP/1.1 200 OK
                Content-Type: application/json

                [
                    {
                        "title": "Test Job",
                        "state": "queued",
                        "id": 1
                    },
                    {
                        "title": "Test Job 2",
                        "state": "queued",
                        "id": 2
                    }
                ]

        :statuscode 200: no error
        """
        out = []
        subq = db.session.query(
            Task.job_id,
            func.count(Task.id).label('assigned_tasks_count')).\
                filter(Task.agent_id != None).group_by(Task.job_id).subquery()
        q = db.session.query(Job.id, Job.title, Job.state,
                             subq.c.assigned_tasks_count).\
            outerjoin(subq, Job.id == subq.c.job_id)

        for id, title, state, assigned_tasks_count in q:
            data = {"id": id, "title": title}
            if state is None and not assigned_tasks_count:
                data["state"] = "queued"
            elif state is None:
                data["state"] = "assigned"
            else:
                data["state"] = str(state)
            out.append(data)

        return jsonify(out), OK


class SingleJobAPI(MethodView):
    def get(self, job_name):
        """
        A ``GET`` to this endpoint will return the specified job, by name or id.

        .. http:get:: /api/v1/jobs/[<str:name>|<int:id>] HTTP/1.1

            **Request**

            .. sourcecode:: http

                GET /api/v1/jobs/Test%20Job%202 HTTP/1.1
                Accept: application/json

            **Response**

            .. sourcecode:: http

                HTTP/1.1 200 OK
                Content-Type: application/json

                {
                    "ram_warning": null,
                    "title": "Test Job",
                    "state": "queued",
                    "jobtype_version": 1,
                    "jobtype": "TestJobType",
                    "environ": null,
                    "user": null,
                    "priority": 0,
                    "time_finished": null,
                    "start": 2.0,
                    "id": 1,
                    "notes": "",
                    "notified_users": []
                    "ram": 32,
                    "tags": [],
                    "hidden": false,
                    "data": {
                        "foo": "bar"
                    },
                    "software_requirements": [
                        {
                            "software": "blender",
                            "software_id": 1,
                            "min_version": null,
                            "max_version": null,
                            "min_version_id": null,
                            "max_version_id": null
                        }
                    ],
                    "batch": 1,
                    "time_started": null,
                    "time_submitted": "2014-03-06T15:40:58.335259",
                    "requeue": 3,
                    "end": 4.0,
                    "parents": [],
                    "cpus": 1,
                    "ram_max": null,
                    "children": [],
                    "by": 1.0,
                    "project_id": null
                }

        :statuscode 200: no error
        :statuscode 404: job not found
        """
        if isinstance(job_name, STRING_TYPES):
            job = Job.query.filter_by(title=job_name).first()
        else:
            job = Job.query.filter_by(id=job_name).first()

        if not job:
            return jsonify(error="Job not found"), NOT_FOUND

        job_data = job.to_dict(unpack_relationships=["tags",
                                                     "data",
                                                     "software_requirements",
                                                     "parents",
                                                     "children",
                                                     "notified_users"])

        first_task = Task.query.filter_by(job=job).order_by("frame asc").first()
        last_task = Task.query.filter_by(job=job).order_by("frame desc").first()

        if not first_task or not last_task: # pragma: no cover
            return (jsonify(error="Job does not have any tasks"),
                    INTERNAL_SERVER_ERROR)

        job_data["start"] = first_task.frame
        job_data["end"] = last_task.frame
        job_data["jobtype"] = job.jobtype_version.jobtype.name
        job_data["jobtype_version"] = job.jobtype_version.version
        job_data["user"] = job.user.username if job.user else None
        del job_data["user_id"]
        if job.state is None:
            num_assigned_tasks = Task.query.filter(Task.job == job,
                                                   Task.agent != None).count()
            if num_assigned_tasks > 0:
                job_data["state"] = "running"
            else:
                job_data["state"] = "queued"

        del job_data["jobtype_version_id"]

        return jsonify(job_data), OK

    def post(self, job_name):
        """
        A ``POST`` to this endpoint will update the specified job with the data
        in the request.  Columns not specified in the request will be left as
        they are.
        If the "start", "end" or "by" columns are updated, tasks will be created
        or deleted as required.

        .. http:post:: /api/v1/jobs/[<str:name>|<int:id>] HTTP/1.1

            **Request**

            .. sourcecode:: http

                PUT /api/v1/jobs/Test%20Job HTTP/1.1
                Accept: application/json

                {
                    "start": 2.0
                }

            **Response**

            .. sourcecode:: http

                HTTP/1.1 201 OK
                Content-Type: application/json

                {
                    "end": 4.0,
                    "children": [],
                    "jobtype_version": 1,
                    "jobtype": "TestJobType",
                    "time_started": null,
                    "tasks_failed": [],
                    "project_id": null,
                    "id": 1,
                    "software_requirements": [
                        {
                            "software": "blender",
                            "min_version": null,
                            "max_version_id": null,
                            "software_id": 1,
                            "max_version": null,
                            "min_version_id": null
                        }
                    ],
                    "tags": [],
                    "environ": null,
                    "requeue": 3,
                    "start": 2.0,
                    "ram_warning": null,
                    "title": "Test Job",
                    "batch": 1,
                    "time_submitted": "2014-03-06T15:40:58.335259",
                    "ram_max": null,
                    "user": null,
                    "notes": "",
                    "data": {
                        "foo": "bar"
                    },
                    "ram": 32,
                    "parents": [],
                    "hidden": false,
                    "priority": 0,
                    "cpus": 1,
                    "state": "queued",
                    "by": 1.0,
                    "time_finished": null
                }

        :statuscode 200: the job was updated
        :statuscode 400: there was something wrong with the request (such as
                            invalid columns being included)
        """
        if isinstance(job_name, STRING_TYPES):
            job = Job.query.filter_by(title=job_name).first()
        else:
            job = Job.query.filter_by(id=job_name).first()

        if not job:
            return jsonify(error="Job not found"), NOT_FOUND

        if "start" in g.json or "end" in g.json or "by" in g.json:
            old_first_task = Task.query.filter_by(job=job).order_by(
                "frame asc").first()
            old_last_task = Task.query.filter_by(job=job).order_by(
                "frame desc").first()

            if not old_first_task or not old_last_task: # pragma: no cover
                return (jsonify(error="Job does not have any tasks"),
                        INTERNAL_SERVER_ERROR)

            json = loads(request.data.decode(), parse_float=Decimal)
            start = Decimal(json.pop("start", old_first_task.frame))
            end = Decimal(json.pop("end", old_last_task.frame))
            by = Decimal(json.pop("by", job.by))

            if end < start:
                return jsonify(error="`end` must be greater than or equal to "
                                     "`start`"), BAD_REQUEST

            required_frames = []
            current_frame = start
            while current_frame <= end:
                required_frames.append(current_frame)
                current_frame += by

            existing_tasks = Task.query.filter_by(job=job).all()
            frames_to_create = required_frames
            for task in existing_tasks:
                if task.frame not in required_frames:
                    db.session.delete(task)
                else:
                    frames_to_create.remove(task.frame)

            for frame in frames_to_create:
                task = Task()
                task.job = job
                task.frame = frame
                task.priority = job.priority
                db.session.add(task)

        if "parents" in g.json:
            parents = []
            for parent_job_data in g.json["parents"]:
                parent_job = Job.query.filter_by(
                    id=parent_job_data["id"]).first()
                if not parent_job:
                    return (jsonify("Parent job %s not found" %
                                    parent_job_data["id"] ), NOT_FOUND)
                parents.append(parent_job)
            job.parents = parents

        username = g.json.pop("user", None)
        if username:
            user = User.query.filter_by(username=username).first()
            if not user:
                return (jsonify(
                    error="User %s not found" % username), NOT_FOUND)
            job.user = user

        if "time_started" in g.json:
            return (jsonify(error="`time_started` cannot be set manually"),
                    BAD_REQUEST)

        if "time_finished" in g.json:
            return (jsonify(error="`time_finished` cannot be set manually"),
                    BAD_REQUEST)

        if "time_submitted" in g.json:
            return (jsonify(error="`time_submitted` cannot be set manually"),
                    BAD_REQUEST)

        if "jobtype_version_id" in g.json:
            return (jsonify(error=
                           "`jobtype_version_id` cannot be set manually"),
                    BAD_REQUEST)

        for name in Job.types().columns:
            if name in g.json:
                type = Job.types().mappings[name]
                value = g.json.pop(name)
                if not isinstance(value, type):
                    return jsonify(error="Column `%s` is of type %r, but we "
                                   "expected %r" % (name,
                                                    type(value),
                                                    type))
                setattr(job, name, value)

        if "software_requirements" in g.json:
            try:
                job.software_requirements = parse_requirements(
                    g.json["software_requirements"])
            except (TypeError, ValueError) as e:
                return jsonify(error=e.args), BAD_REQUEST
            except ObjectNotFound as e:
                return jsonify(error=e.args), NOT_FOUND
            del g.json["software_requirements"]

        g.json.pop("start", None)
        g.json.pop("end", None)
        if g.json:
            return jsonify(error="Unknown columns: %r" % g.json), BAD_REQUEST

        db.session.add(job)
        db.session.commit()
        job_data = job.to_dict(unpack_relationships=["tags",
                                                     "data",
                                                     "software_requirements",
                                                     "parents",
                                                     "children"])
        job_data["start"] = start
        job_data["end"] = min(current_frame, end)
        del job_data["jobtype_version_id"]
        job_data["jobtype"] = job.jobtype_version.jobtype.name
        job_data["jobtype_version"] = job.jobtype_version.version
        job_data["user"] = job.user.username if job.user else None
        del job_data["user_id"]
        if job.state is None:
            num_assigned_tasks = Task.query.filter(Task.job == job,
                                                   Task.agent != None).count()
            if num_assigned_tasks > 0:
                job_data["state"] = "running"
            else:
                job_data["state"] = "queued"

        logger.info("Job %s has been updated to: %r", job.id, job_data)
        assign_tasks.delay()

        return jsonify(job_data), OK

    def delete(self, job_name):
        """
        A ``DELETE`` to this endpoint will mark the specified job for deletion
        and remove it after stopping and removing all of its tasks.

        .. http:delete:: /api/v1/jobs/[<str:name>|<int:id>] HTTP/1.1

            **Request**

            .. sourcecode:: http

                DELETE /api/v1/jobs/1 HTTP/1.1
                Accept: application/json

            **Response**

            .. sourcecode:: http

                HTTP/1.1 204 NO_CONTENT

        :statuscode 204: the specified job was marked for deletion
        :statuscode 404: the job does not exist
        """
        if isinstance(job_name, STRING_TYPES):
            job = Job.query.filter_by(title=job_name).first()
        else:
            job = Job.query.filter_by(id=job_name).first()

        if not job:
            return jsonify(error="Job not found"), NOT_FOUND

        job.to_be_deleted = True
        db.session.add(job)
        db.session.commit()

        logger.info("Marking job %s for deletion", job.id)

        delete_job.delay(job.id)

        return jsonify(None), NO_CONTENT


class JobTasksIndexAPI(MethodView):
    def get(self, job_name):
        """
        A ``GET`` to this endpoint will return a list of all tasks in a job.

        .. http:get:: /api/v1/jobs/[<str:name>|<int:id>]/tasks HTTP/1.1

            **Request**

            .. sourcecode:: http

                GET /api/v1/jobs/Test%20Job%202/tasks/ HTTP/1.1
                Accept: application/json

            **Response**

            .. sourcecode:: http

                HTTP/1.1 200 OK
                Content-Type: application/json

                [
                    {
                        "hidden": false,
                        "id": 3,
                        "attempts": 0,
                        "priority": 0,
                        "time_started": null,
                        "time_submitted": "2014-03-06T15:49:51.892228",
                        "frame": 1.0,
                        "time_finished": null,
                        "job_id": 2,
                        "project_id": null,
                        "state": "queued",
                        "agent_id": null
                    },
                    {
                        "hidden": false,
                        "id": 4,
                        "attempts": 0,
                        "priority": 0,
                        "time_started": null,
                        "time_submitted": "2014-03-06T15:49:51.892925",
                        "frame": 2.0,
                        "time_finished": null,
                        "job_id": 2,
                        "project_id": null,
                        "state": "queued",
                        "agent_id": null
                    }
                ]

        :statuscode 200: no error
        """
        if isinstance(job_name, STRING_TYPES):
            job = Job.query.filter_by(title=job_name).first()
        else:
            job = Job.query.filter_by(id=job_name).first()

        if not job:
            return jsonify(error="Job not found",
                           id=job_name), NOT_FOUND

        tasks_q = Task.query.filter_by(job=job).order_by("frame asc")
        out = []
        for task in tasks_q:
            data = task.to_dict(unpack_relationships=False)
            if task.state == None and task.agent == None:
                data["state"] = "queued"
            elif task.state == None:
                data["state"] = "assigned"
            out.append(data)

        return jsonify(out), OK


class JobSingleTaskAPI(MethodView):
    def post(self, job_name, task_id):
        """
        A ``POST`` to this endpoint will update the specified task with the data
        in the request.  Columns not specified in the request will be left as
        they are.
        The agent will use this endpoint to inform the master of its progress.

        .. http:post:: /api/v1/jobs/[<str:name>|<int:id>]/tasks/<int:task_id> HTTP/1.1

            **Request**

            .. sourcecode:: http

                PUT /api/v1/job/Test%20Job/tasks/1 HTTP/1.1
                Accept: application/json

                {
                    "state": "running"
                }

            **Response**

            .. sourcecode:: http

                HTTP/1.1 200 OK
                Content-Type: application/json

                {
                    "time_finished": null,
                    "agent": null,
                    "attempts": 0,
                    "failures": 0,
                    "frame": 2.0,
                    "agent_id": null,
                    "job": {
                        "id": 1,
                        "title": "Test Job"
                    },
                    "time_started": null,
                    "state": "running",
                    "project_id": null,
                    "id": 2,
                    "time_submitted": "2014-03-06T15:40:58.338904",
                    "project": null,
                    "parents": [],
                    "job_id": 1,
                    "hidden": false,
                    "children": [],
                    "priority": 0
                }

        :statuscode 200: the task was updated
        :statuscode 400: there was something wrong with the request (such as
                            invalid columns being included)
        """
        task_query = Task.query.filter_by(id=task_id)
        if isinstance(job_name, STRING_TYPES):
            task_query.filter(Task.job.has(Job.title == job_name))
        else:
            task_query.filter(Task.job.has(Job.id == job_name))
        task = task_query.first()

        if not task:
            return jsonify(error="Task not found"), NOT_FOUND

        if "time_started" in g.json:
            return (jsonify(error="`time_started` cannot be set manually"),
                    BAD_REQUEST)

        if "time_finished" in g.json:
            return (jsonify(error="`time_finished` cannot be set manually"),
                    BAD_REQUEST)

        if "time_submitted" in g.json:
            return (jsonify(error="`time_submitted` cannot be set manually"),
                    BAD_REQUEST)

        if "job_id" in g.json:
            return jsonify(error="`job_id` cannot be changed"), BAD_REQUEST

        if "frame" in g.json:
            return jsonify(error="`frame` cannot be changed"), BAD_REQUEST

        new_state = g.json.pop("state", None)
        if new_state is not None and new_state != task.state:
            logger.info("Task %s of job %s: state transition \"%s\" -> \"%s\"",
                        task_id, task.job.title, task.state, new_state)
            if new_state != "queued":
                task.state = new_state
            else:
                task.state = None

        # Iterate over all keys in the request
        for key in list(g.json):
            if key in TASK_MODEL_MAPPINGS:
                value = g.json.pop(key)
                expected_types = TASK_MODEL_MAPPINGS[key]

                # incorrect type for `value`
                if not isinstance(value, (expected_types, type(None))):
                    return (jsonify(
                        error="Column %r is of type %r but we expected "
                              "type(s) %r" % (key, type(value),
                                              expected_types)), BAD_REQUEST)

                # correct type for `value`
                setattr(task, key, value)

        if g.json:
            return (jsonify(error="Unknown columns in request: %r" % g.json),
                    BAD_REQUEST)

        db.session.add(task)
        db.session.commit()

        task_data = task.to_dict(unpack_relationships=("job", "agent",
                                                       "children", "parents",
                                                       "project"))
        if task.state is None and task.agent is None:
            task_data["state"] = "queued"
        elif task.state is None:
            task_data["state"] = "assigned"
        logger.info("Task %s of job %s has been updated, new data: %r",
                    task_id, task.job.title, task_data)
        assign_tasks.delay()
        return jsonify(task_data), OK

    def get(self, job_name, task_id):
        """
        A ``GET`` to this endpoint will return the requested task

        .. http:get:: /api/v1/jobs/[<str:name>|<int:id>]/tasks/<int:task_id> HTTP/1.1

            **Request**

            .. sourcecode:: http

                GET /api/v1/jobs/Test%20Job%202/tasks/1 HTTP/1.1
                Accept: application/json

            **Response**

            .. sourcecode:: http

                HTTP/1.1 200 OK
                Content-Type: application/json

                {
                    "time_finished": null,
                    "agent": null,
                    "attempts": 0,
                    "frame": 2.0,
                    "agent_id": null,
                    "job": {
                        "id": 1,
                        "title": "Test Job"
                    },
                    "time_started": null,
                    "state": "running",
                    "project_id": null,
                    "id": 2,
                    "time_submitted": "2014-03-06T15:40:58.338904",
                    "project": null,
                    "parents": [],
                    "job_id": 1,
                    "hidden": false,
                    "children": [],
                    "priority": 0
                }

        :statuscode 200: no error
        """
        task_query = Task.query.filter_by(id=task_id)
        if isinstance(job_name, STRING_TYPES):
            task_query.filter(Task.job.has(Job.title == job_name))
        else:
            task_query.filter(Task.job.has(Job.id == job_name))
        task = task_query.first()

        if not task:
            return jsonify(error="Task not found"), NOT_FOUND

        task_data = task.to_dict(unpack_relationships=("job", "agent",
                                                       "children", "parents",
                                                       "project"))
        if task.state is None and task.agent is None:
            task_data["state"] = "queued"
        elif task.state is None:
            task_data["state"] = "assigned"

        return jsonify(task_data), OK


class JobNotifiedUsersIndexAPI(MethodView):
    def get(self, job_name):
        """
        A ``GET`` to this endpoint will return a list of all users to be notified
        on events in this job.

        .. http:get:: /api/v1/jobs/[<str:name>|<int:id>]/notified_users/ HTTP/1.1

            **Request**

            .. sourcecode:: http

                GET /api/v1/jobs/Test%20Job%202/notified_users/ HTTP/1.1
                Accept: application/json

            **Response**

            .. sourcecode:: http

                HTTP/1.1 200 OK
                Content-Type: application/json

                [
                    {
                        "id": 1,
                        "username": "testuser",
                        "email": "testuser@localhost"
                    }
                ]

        :statuscode 200: no error
        :statuscode 404: job not found
        """
        if isinstance(job_name, STRING_TYPES):
            job = Job.query.filter_by(title=job_name).first()
        else:
            job = Job.query.filter_by(id=job_name).first()

        if not job:
            return jsonify(error="Job not found"), NOT_FOUND

        out = []
        for user in job.notified_users:
            out.append({
                "id": user.id,
                "username": user.username,
                "email": user.email})

        return jsonify(out), OK

    def post(self, job_name):
        """
        A ``POST`` to this endpoint will add the specified user to the list of
        notified users for this job.

        .. http:post:: /api/v1/jobs/[<str:name>|<int:id>]/notified_users/ HTTP/1.1

            **Request**

            .. sourcecode:: http

                POST /api/v1/jobs/Test%20Job/notified_users/ HTTP/1.1
                Accept: application/json

                {
                    "username": "testuser"
                }

            **Response**

            .. sourcecode:: http

                HTTP/1.1 201 CREATED
                Content-Type: application/json

                {
                    "id": 1
                    "username": "testuser"
                    "email": "testuser@example.com"
                }

        :statuscode 201: a new notified user entry was created
        :statuscode 400: there was something wrong with the request (such as
                         invalid columns being included)
        :statuscode 404: the job or the specified user does not exist
        """
        if isinstance(job_name, STRING_TYPES):
            job = Job.query.filter_by(title=job_name).first()
        else:
            job = Job.query.filter_by(id=job_name).first()

        if not job:
            return jsonify(error="Job not found"), NOT_FOUND

        if "username" not in g.json:
            return jsonify(error="No username specified"), BAD_REQUEST

        username = g.json.pop("username")
        if g.json:
            return jsonify(error="Unknown fields in request"), BAD_REQUEST

        user = User.query.filter_by(username=username).first()
        if not user:
            return jsonify("User %s not found" % username), NOT_FOUND

        job.notified_users.append(user)
        db.session.add(job)
        db.session.commit()

        logger.info("Added user %s (id %s) to notified users for job %s (%s)",
                    user.username,
                    user.id,
                    job.title,
                    job.id)

        return (jsonify({
                    "id": user.id,
                    "username": user.username,
                    "email": user.email}),
                CREATED)


class JobSingleNotifiedUserAPI(MethodView):
    def delete(self, job_name, username):
        """
        A ``DELETE`` to this endpoint will remove the specified user from the
        list of notified users for this job.

        .. http:delete:: /api/v1/jobs/[<str:name>|<int:id>]/notified_users/<str:username> HTTP/1.1

            **Request**

            .. sourcecode:: http

                DELETE /api/v1/jobs/Test%20Job/notified_users/testuser HTTP/1.1
                Accept: application/json

            **Response**

            .. sourcecode:: http

                HTTP/1.1 204 NO_CONTENT

        :statuscode 204: the notified user was removed from this job or wasn't
                         in the list in the first place
        :statuscode 404: the job or the specified user does not exist
        """
        if isinstance(job_name, STRING_TYPES):
            job = Job.query.filter_by(title=job_name).first()
        else:
            job = Job.query.filter_by(id=job_name).first()

        if not job:
            return jsonify(error="Job not found"), NOT_FOUND

        user = User.query.filter_by(username=username).first()
        if not user:
            return jsonify(error="User %s not found" % username), NOT_FOUND

        job.notified_users.remove(user)
        db.session.add(job)
        db.session.commit()

        logger.info("Removed user %s (id %s) from notified users for "
                    "job %s (%s)", user.username, user.id, job.title, job.id)

        return jsonify(), NO_CONTENT<|MERGE_RESOLUTION|>--- conflicted
+++ resolved
@@ -367,11 +367,8 @@
         job.jobtype_version = jobtype_version
         job.software_requirements = software_requirements
         job.notified_users = notified_users
-<<<<<<< HEAD
         job.parents = parents
-=======
         job.tags = tags
->>>>>>> d1bd8aee
         job.user = user
 
         custom_json = loads(request.data.decode(), parse_float=Decimal)
