# No shebang line, this module is meant to be imported
#
# Copyright 2015 Ambient Entertainment GmbH & Co. KG
# Copyright 2015 Oliver Palmer
#
# Licensed under the Apache License, Version 2.0 (the "License");
# you may not use this file except in compliance with the License.
# You may obtain a copy of the License at
#
#    http://www.apache.org/licenses/LICENSE-2.0
#
# Unless required by applicable law or agreed to in writing, software
# distributed under the License is distributed on an "AS IS" BASIS,
# WITHOUT WARRANTIES OR CONDITIONS OF ANY KIND, either express or implied.
# See the License for the specific language governing permissions and
# limitations under the License.

"""
Job Groups
----------

This module defines an API for managing and querying job groups
"""
try:
    from httplib import (
        OK, NOT_FOUND, CREATED, NO_CONTENT, BAD_REQUEST, CONFLICT)
except ImportError:  # pragma: no cover
    from http.client import (
        OK, NOT_FOUND, CREATED, NO_CONTENT, BAD_REQUEST, CONFLICT)

from flask.views import MethodView
from flask import g

<<<<<<< HEAD
=======
from sqlalchemy import func, asc

from pyfarm.core.config import read_env_bool, read_env
>>>>>>> 19f6ff1e
from pyfarm.core.logger import getLogger
from pyfarm.core.enums import WorkState
from pyfarm.models.user import User
from pyfarm.models.jobtype import JobType
from pyfarm.models.job import Job
from pyfarm.models.task import Task
from pyfarm.models.jobgroup import JobGroup
from pyfarm.master.config import config
from pyfarm.master.utility import jsonify, validate_with_model
from pyfarm.master.application import db

logger = getLogger("api.jobgroups")

AUTOCREATE_USERS = config.get("autocreate_users")
AUTO_USER_EMAIL = config.get("autocreate_user_email")


def schema():
    """
    Returns the basic schema of :class:`.JobGroup`

    .. http:get:: /api/v1/jobgroups/schema HTTP/1.1

        **Request**

        .. sourcecode:: http

            GET /api/v1/jobgroups/schema HTTP/1.1
            Accept: application/json

        **Response**

        .. sourcecode:: http

            HTTP/1.1 200 OK
            Content-Type: application/json

            {
                "main_jobtype": "VARCHAR(64)",
                "title": "VARCHAR(255)",
                "user": "VARCHAR(255)",
                "id": "INTEGER"
            }

    :statuscode 200: no error
    """
    schema_dict = JobGroup.to_schema()

    # In the database, we are storing the user by id, but over the wire, we are
    # using the username to identify the user instead.
    schema_dict["user"] = "VARCHAR(%s)" % config.get("max_username_length")
    del schema_dict["user_id"]
    schema_dict["main_jobtype"] = \
        "VARCHAR(%s)" % config.get("job_type_max_name_length")
    del schema_dict["main_jobtype_id"]
    return jsonify(schema_dict), OK

class JobGroupIndexAPI(MethodView):
    @validate_with_model(JobGroup, ignore=["user", "main_jobtype"],
                         disallow=["user_id", "main_jobtype_id"])
    def post(self):
        """
        A ``POST`` to this endpoint will create a new job group.

        .. http:post:: /api/v1/jobgroups/ HTTP/1.1

            **Request**

            .. sourcecode:: http

                POST /api/v1/jobgroups/ HTTP/1.1
                Accept: application/json

                {
                    "title": "Test Group",
                    "user": "testuser",
                    "main_jobtype": "Test JobType"
                }


            **Response**

            .. sourcecode:: http

                HTTP/1.1 201 CREATED
                Content-Type: application/json

                {
                    "id": 2,
                    "jobs": [],
                    "user": "testuser",
                    "main_jobtype": "Test JobType",
                    "title": "Test Group"
                }

        :statuscode 201: a new job group was created
        :statuscode 400: there was something wrong with the request (such as
                         invalid columns being included)
        """
        username = g.json.pop("user")
        user = User.query.filter_by(username=username).first()
        if not user and AUTOCREATE_USERS:
            user = User(username=username)
            if AUTO_USER_EMAIL:
                user.email = AUTO_USER_EMAIL.format(username=username)
            db.session.add(user)
            logger.warning("User %s was autocreated on job group create",
                           username)
        elif not user:
            return (jsonify(
                error="User %s not found" % username), NOT_FOUND)

        jobtype_name = g.json.pop("main_jobtype")
        jobtype = JobType.query.filter_by(name=jobtype_name).first()
        if not jobtype:
            return (jsonify(
                error="Jobtype %s not found" % jobtype_name), NOT_FOUND)

        jobgroup = JobGroup(user=user, main_jobtype=jobtype, **g.json)
        db.session.add(jobgroup)
        db.session.commit()

        jobgroup_data = jobgroup.to_dict()
        jobgroup_data.pop("user_id", None)
        jobgroup_data.pop("main_jobtype_id", None)
        logger.info("Created job group %s: %r", jobgroup.title, jobgroup_data)

        return jsonify(jobgroup_data), CREATED

    def get(self):
        """
        A ``GET`` to this endpoint will return a list of known job groups.

        .. http:get:: /api/v1/jobgroups/ HTTP/1.1

            **Request**

            .. sourcecode:: http

                GET /api/v1/jobgroups/ HTTP/1.1
                Accept: application/json

            **Response**

            .. sourcecode:: http

                HTTP/1.1 200 OK
                Content-Type: application/json

                [
                    {
                        "id": 2,
                        "user": "testuser",
                        "main_jobtype": "Test JobType",
                        "title": "Test Group"
                    }
                ]

        :statuscode 200: no error
        """
        out = []
        for jobgroup in JobGroup.query:
            jobgroup_data = jobgroup.to_dict(
                unpack_relationships=["user", "main_jobtype"])
            jobgroup_data.pop("user_id", None)
            jobgroup_data.pop("main_jobtype_id", None)
            out.append(jobgroup_data)

        return jsonify(out), OK


class SingleJobGroupAPI(MethodView):
    def get(self, group_id):
        """
        A ``GET`` to this endpoint will return the requested job group

        .. http:get:: /api/v1/jobgroups/<int:id> HTTP/1.1

            **Request**

            .. sourcecode:: http

                GET /api/v1/jobgroups/2 HTTP/1.1
                Accept: application/json

            **Response**

            .. sourcecode:: http

                HTTP/1.1 200 OK
                Content-Type: application/json

                {
                    "id": 2,
                    "user": "testuser",
                    "main_jobtype": "Test JobType",
                    "jobs": [],
                    "title": "Test Group"
                }

        :statuscode 200: no error
        :statuscode 404: the requested job group was not found
        """
        jobgroup = JobGroup.query.filter_by(id=group_id).first()

        if not jobgroup:
            return (jsonify(error="Requested job group %s not found" % group_id),
                    NOT_FOUND)

        jobgroup_data = jobgroup.to_dict()
        jobgroup_data.pop("user_id", None)
        jobgroup_data.pop("main_jobtype_id", None)

        return jsonify(jobgroup_data), OK

    def post(self, group_id):
        """
        A ``POST`` to this endpoint will update the specified group with the data
        in the request.  Columns not specified in the request will be left as
        they are.

        .. http:post:: /api/v1/jobgroups/<int:id> HTTP/1.1

            **Request**

            .. sourcecode:: http

                POST /api/v1/jobgroups/2 HTTP/1.1
                Accept: application/json

                {
                    "user": "testuser2"
                }

            **Response**

            .. sourcecode:: http

                HTTP/1.1 201 OK
                Content-Type: application/json

                {
                    "id": 2,
                    "user": "testuser2",
                    "main_jobtype": "Test JobType",
                    "jobs": [],
                    "title": "Test Group"
                }

        :statuscode 200: the job group was updated
        :statuscode 400: there was something wrong with the request (such as
                         invalid columns being included)
        """
        jobgroup = JobGroup.query.filter_by(id=group_id).first()

        if not jobgroup:
            return (jsonify(error="Requested job group %s not found" % group_id),
                    NOT_FOUND)

        if "title" in g.json:
            jobgroup.title = g.json.pop("title")
        if "user" in g.json:
            username = g.json.pop("user")
            user = User.query.filter_by(username=username).first()
            if not user:
                return (jsonify(error="User %s not found" % username), NOT_FOUND)
            jobgroup.user = user
        if "main_jobtype" in g.json:
            jobtype_name = g.json.pop("main_jobtype")
            jobtype = JobType.query.filter_by(name=jobtype_name).first()
            if not jobtype:
                return (jsonify(error="Jobtype %s not found" % jobtype_name),
                        NOT_FOUND)
            jobgroup.main_jobtype = jobtype

        if g.json:
            return jsonify(error="Unkown columns: %s" % g.json), BAD_REQUEST

        db.session.add(jobgroup)
        db.session.commit()

        jobgroup_data = jobgroup.to_dict()
        jobgroup_data.pop("user_id", None)
        jobgroup_data.pop("main_jobtype_id", None)
        logger.info("Updated job group %s: %r", jobgroup.title, jobgroup_data)

        return jsonify(jobgroup_data), OK

    def delete(self, group_id):
        """
        A ``DELETE`` to this endpoint will delete the specified job group

        .. http:delete:: /api/v1/jobgroup/<int:id>

            **Request**

            .. sourcecode:: http

                DELETE /api/v1/jobgroups/1 HTTP/1.1
                Accept: application/json

            **Response**

            .. sourcecode:: http

                HTTP/1.1 204 NO_CONTENT

        :statuscode 204: the job group was deleted or didn't exist
        :statuscode 409: the job group cannot be deleted because it still
                         contains jobs
        """
        jobgroup = JobGroup.query.filter_by(id=group_id).first()

        if not jobgroup:
            return jsonify(), NO_CONTENT

        num_jobs = Job.query.filter_by(group=jobgroup).count()
        if num_jobs > 0:
            return (jsonify(error="Cannot delete: job group has jobs assigned"),
                    CONFLICT)

        db.session.delete(jobgroup)
        db.session.commit()
        logger.info("Deleted job group %s", jobgroup.title)

        return jsonify(), NO_CONTENT

class JobsInJobGroupIndexAPI(MethodView):
    def get(self, group_id):
        """
        A ``GET`` to this endpoint will return all jobs in the speicfied
        jobgroup.

        .. http:get:: /api/v1/jobgroups/<int:id>/jobs HTTP/1.1

            **Request**

            .. sourcecode:: http

                GET /api/v1/jobgroups/2/jobs HTTP/1.1
                Accept: application/json

            **Response**

            .. sourcecode:: http

                HTTP/1.1 200 OK
                Content-Type: application/json

                {
                    "jobs":
                        [
                            {
                            "id": "12345",
                            "title": "Test Job",
                            "state": "queued",
                            "jobtype_id": 5,
                            "jobtype": "Test Jobtype",
                            "tasks_queued": 5,
                            "tasks_running": 0,
                            "tasks_done": 0,
                            "tasks_failed": 0
                            }
                        ]
                }

        :statuscode 200: no error
        :statuscode 404: the requested job group was not found
        """
        jobgroup = JobGroup.query.filter_by(id=group_id).first()

        if not jobgroup:
            return (jsonify(error="Requested job group %s not found" % group_id),
                    NOT_FOUND)

        jobgroup_data = jobgroup.to_dict()
        jobgroup_data.pop("user_id", None)
        jobgroup_data.pop("main_jobtype_id", None)

        return jsonify(jobgroup_data), OK
        jobgroup = JobGroup.query.filter_by(id=group_id).first()

        if not jobgroup:
            return (jsonify(error="Requested job group %s not found" % group_id),
                    NOT_FOUND)

        queued_count_query = db.session.query(
            Task.job_id, func.count('*').label('t_queued')).\
                filter(Task.state == None).group_by(Task.job_id).subquery()
        running_count_query = db.session.query(
            Task.job_id, func.count('*').label('t_running')).\
                filter(Task.state == WorkState.RUNNING).\
                    group_by(Task.job_id).subquery()
        done_count_query = db.session.query(
            Task.job_id, func.count('*').label('t_done')).\
                filter(Task.state == WorkState.DONE).\
                    group_by(Task.job_id).subquery()
        failed_count_query = db.session.query(
            Task.job_id, func.count('*').label('t_failed')).\
                filter(Task.state == WorkState.FAILED).\
                    group_by(Task.job_id).subquery()
        jobs_query = db.session.query(
            Job,
            func.coalesce(
                queued_count_query.c.t_queued,
                0).label('t_queued'),
            func.coalesce(
                running_count_query.c.t_running,
                0).label('t_running'),
            func.coalesce(
                done_count_query.c.t_done,
                0).label('t_done'),
            func.coalesce(
                failed_count_query.c.t_failed,
                0).label('t_failed')).\
            outerjoin(queued_count_query,
                      Job.id == queued_count_query.c.job_id).\
            outerjoin(running_count_query,
                      Job.id == running_count_query.c.job_id).\
            outerjoin(done_count_query, Job.id == done_count_query.c.job_id).\
            outerjoin(failed_count_query, Job.id == failed_count_query.c.job_id).\
            filter(Job.group == jobgroup).\
            order_by(asc(Job.time_submitted)).all()

        out = {"jobs": []}
        for job, t_queued, t_running, t_done, t_failed in jobs_query:
            out["jobs"].append(
                {"id": job.id,
                 "title": job.title,
                 "state": str(job.state) or "queued",
                 "jobtype_id": job.jobtype_version.jobtype_id,
                 "jobtype": job.jobtype_version.jobtype.name,
                 "tasks_queued": t_queued,
                 "tasks_running": t_running,
                 "tasks_done": t_done,
                 "tasks_failed": t_failed})

        return jsonify(out), OK<|MERGE_RESOLUTION|>--- conflicted
+++ resolved
@@ -31,12 +31,7 @@
 from flask.views import MethodView
 from flask import g
 
-<<<<<<< HEAD
-=======
 from sqlalchemy import func, asc
-
-from pyfarm.core.config import read_env_bool, read_env
->>>>>>> 19f6ff1e
 from pyfarm.core.logger import getLogger
 from pyfarm.core.enums import WorkState
 from pyfarm.models.user import User
