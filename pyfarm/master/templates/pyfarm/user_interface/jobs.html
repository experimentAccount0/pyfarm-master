--- conflicted
+++ resolved
@@ -197,16 +197,7 @@
       </div>
     </td>
     <td>{{ job[0].time_submitted.strftime('%Y-%m-%d %H:%M:%S UTC') }}</td>
-<<<<<<< HEAD
-    <td>{{ 'deleting' if job[0].to_be_deleted else job[0].state }}</td>
-=======
     <td>{{ 'deleting' if job[0].to_be_deleted else (job[0].state or "queued") }}</td>
-    <td>
-      {% for tag in job[0].tags %}
-      <div>{{ tag.tag }}</div>
-      {% endfor %}
-    </td>
->>>>>>> 02f3e245
   </tr>
   {% endfor %}
 </table>
